import os
import sys

if sys.version_info.major < 3:
    import warnings

    warnings.warn("Only supports python3!")

<<<<<<< HEAD
# Loading all the various methods
from zmq_server import HWContainer, HWControlServer, make_zmq_server_socket
import camera_methods
import gcoder_methods
import drs_methods
import rigol_methods
import HVLV_methods
import SenAUX_methods


from typing import Optional
import logging

=======
import logging

import camera_methods
import drs_methods
import gcoder_methods
import HVLV_methods
import rigol_methods
import SenAUX_methods
# Loading all the various methods
from zmq_server import HWContainer, HWControlServer, make_zmq_server_socket
>>>>>>> 136bd6f8

if __name__ == "__main__":
    import argparse

    parser = argparse.ArgumentParser(
        "deploy.py", "Setting up server with the required hardware"
    )
    parser.add_argument(
        "--port", type=int, default=8989, help="Port to run the server on"
    )
    parser.add_argument(
        "--camera_device",
        type=str,
        default="/dev/video0",
        help="Path to camera device to use, set to empty to disable",
    )
    parser.add_argument(
        "--gcoder_device",
        type=str,
        default="/dev/ttyUSB0",
        help="Path to the USB device that accepts gcoder instructions, set to empty to disable.",
    )
    parser.add_argument(
        "--drs",
        action="store_true",
        help="Whether or not to initialize a DRS readout setting",
    )
    parser.add_argument(
        "--HVLV_json",
        type=str,
        help="Path to HVLV board configuration json file, leave blank to ignore",
    )
    parser.add_argument(
        "--SenAUX_json",
        type=str,
        help="Path to SenAUX board configuration json file, leave blank to ignore",
    )
    args = parser.parse_args()

    # Objects required for server session
    logger = logging.getLogger("gmqserver@default")
    hw = HWContainer
    _telemetry_cmds_ = {}
    _operation_cmds_ = {}

    if args.camera_device:
        camera_methods.reset_camera_device(logger, hw, dev_path=args.camera_device)
    if args.gcoder_device:
        gcoder_methods.reset_gcoder_device(logger, hw, dev_path=args.gcoder_device)
    if args.drs:
        drs_methods.reset_drs_device(logger, hw)
    if args.HVLV_json:
        HVLV_methods.reset_hvlv_devices(logger, hw, args.HVLV_json)
    if args.SenAUX_json:
        SenAUX_methods.reset_senaux_devices(logger, hw, args.SenAUX_json)

    server = HWControlServer(
        make_zmq_server_socket(port=args.port),
        logger=logging.getLogger("gmqserver@default"),
        hw=hw,
        telemetry_cmds={
            **camera_methods._camera_telemetry_cmds_,
            **gcoder_methods._gcoder_telemetry_cmds_,
            **drs_methods._drs_telemetry_cmds_,
            **HVLV_methods._hvlv_telemetry_cmds_,
            **SenAUX_methods._senaux_telemetry_cmds_,
        },
        operation_cmds={
            **camera_methods._camera_operation_cmds_,
            **gcoder_methods._gcoder_operation_cmds_,
            **drs_methods._drs_operation_cmds_,
            **HVLV_methods._hvlv_operation_cmds_,
            **SenAUX_methods._senaux_operation_cmds_,
        },
    )
    print("Starting the server!!!")
    server.run_server()<|MERGE_RESOLUTION|>--- conflicted
+++ resolved
@@ -1,4 +1,3 @@
-import os
 import sys
 
 if sys.version_info.major < 3:
@@ -6,21 +5,6 @@
 
     warnings.warn("Only supports python3!")
 
-<<<<<<< HEAD
-# Loading all the various methods
-from zmq_server import HWContainer, HWControlServer, make_zmq_server_socket
-import camera_methods
-import gcoder_methods
-import drs_methods
-import rigol_methods
-import HVLV_methods
-import SenAUX_methods
-
-
-from typing import Optional
-import logging
-
-=======
 import logging
 
 import camera_methods
@@ -31,7 +15,6 @@
 import SenAUX_methods
 # Loading all the various methods
 from zmq_server import HWContainer, HWControlServer, make_zmq_server_socket
->>>>>>> 136bd6f8
 
 if __name__ == "__main__":
     import argparse
