--- conflicted
+++ resolved
@@ -86,15 +86,9 @@
 
 #### Testing the various control systems
 
-<<<<<<< HEAD
-Currently implemented systems include `gcoder`, `camera`, `drs`, `rigol`, `HVLV`
-and `SenAUX`. Make sure that the connected hardware is visible to the server
-before attempting to run the following instructions.
-=======
 Implemented systems include `gcoder`, `camera`, `drs`, `rigol`, `HVLV` and
 `SenAUX`. Make sure that the connected hardware is visible to the server before
 attempting to run the following instructions.
->>>>>>> 136bd6f8
 
 ```bash
 # Server-side
